--- conflicted
+++ resolved
@@ -1,15 +1,13 @@
 # Change Log for Master Parse Tool
 
-<<<<<<< HEAD
 Version 1.13.0:
 
 * Added support for `AZURE_ONLY` and `AMAZON_ONLY` tags, triggered
   by `--target-profile` command line argument.
-=======
+
 Version 1.12.3:
 
 * Added border around video player.
->>>>>>> f00aba1b
 
 Version 1.12.2:
 
